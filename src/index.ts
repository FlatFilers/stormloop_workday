import {
<<<<<<< HEAD
  BooleanField,
  OptionField,
  TextField,
  Sheet,
  Workbook,
  NumberField,
  Message,
} from '@flatfile/configure'

import { FlatfileRecord, FlatfileRecords } from '@flatfile/hooks'
import fetch from 'node-fetch'

const Employees = new Sheet(
  'Employees',
  {
    firstName: TextField({
      required: true,
      description: 'Given name',
    }),
    lastName: TextField({
      compute: (v: any) => {
        return `Rock`
      },
    }),
    fullName: TextField(),

    stillEmployed: BooleanField(),
    department: OptionField({
      label: 'Department',
      options: {
        engineering: { label: 'Engineering' },
        hr: 'People Ops',
        sales: 'Revenue',
      },
    }),
    fromHttp: TextField({ label: 'Set by batchRecordCompute' }),
    salary: NumberField({
      label: 'Salary',
      description: 'Annual Salary in USD',
      required: true,
      validate: (salary: number) => {
        const minSalary = 30_000
        if (salary < minSalary) {
          return [
            new Message(
              `${salary} is less than minimum wage ${minSalary}`,
              'warn',
              'validate'
            ),
          ]
        }
      },
    }),
=======
  Sheet,
  Workbook,
  TextField,
  BooleanField,
  NumberField,
  OptionField,
  Message,
} from '@flatfile/configure'

const NewTemplateFromSDK = new Sheet(
  'NewSimpleDDLTemplate',
  {
    firstName: TextField({
      required: true,
      description: 'foo',
      unique: true,
    }),
    lastName: TextField({
      default: 'bar',
      compute: (val: string): string => {
        if (val === 'bar') {
          return 'baz'
        }
        return val
      },
      validate: (val: string): void | Message[] => {
        if (val === 'Rock') {
          throw 'Rock is not allowed'
        }
      },
    }),
    middleName: TextField(),
    boolean: BooleanField(),
    phoneNumber: TextField({
      default: '555-555-5557',
    }),
    age: NumberField({
      description: 'Age in Dog Years',
    }),
    selectOptions: OptionField({
      label: 'Lots of options',
      description: 'Select from a list of options',
      options: {
        red: 'Red Thing',
        blue: { label: 'Blue Label' },
        orange: { label: 'Orange peel' },
        green: { label: 'Green is the best' },
      },
    }),
    startDate: TextField('Date that Started'),
>>>>>>> 5b0d5e9c
  },
  {
    allowCustomFields: true,
    readOnly: true,
<<<<<<< HEAD
    recordCompute: (record) => {
      const fullName = `{record.get('firstName')} {record.get('lastName')}`
      record.set('fullhName', fullName)
=======
    recordCompute(record: any, logger: any) {
      const fName = record.get('firstName')
      logger.info(`lastName was ${record.get('lastName')}`)
      record.set('lastName', fName)
>>>>>>> 5b0d5e9c
      return record
    },
    batchRecordsCompute: async (payload: FlatfileRecords<any>) => {
      const response = await fetch('https://api.us.flatfile.io/health', {
        method: 'GET',
        headers: {
          Accept: 'application/json',
        },
      })
      const result = await response.json()
      payload.records.map(async (record: FlatfileRecord) => {
        record.set('fromHttp', result.info.postgres.status)
      })
    },
  }
)

export default new Workbook({
  name: 'Employees',
  namespace: 'employee',
  sheets: {
<<<<<<< HEAD
    Employees,
=======
    NewTemplateFromSDK,
>>>>>>> 5b0d5e9c
  },
})<|MERGE_RESOLUTION|>--- conflicted
+++ resolved
@@ -1,12 +1,12 @@
 import {
-<<<<<<< HEAD
   BooleanField,
+  DateField,
+  Message,
+  NumberField,
   OptionField,
+  Sheet,
   TextField,
-  Sheet,
   Workbook,
-  NumberField,
-  Message,
 } from '@flatfile/configure'
 
 import { FlatfileRecord, FlatfileRecords } from '@flatfile/hooks'
@@ -53,72 +53,14 @@
         }
       },
     }),
-=======
-  Sheet,
-  Workbook,
-  TextField,
-  BooleanField,
-  NumberField,
-  OptionField,
-  Message,
-} from '@flatfile/configure'
-
-const NewTemplateFromSDK = new Sheet(
-  'NewSimpleDDLTemplate',
-  {
-    firstName: TextField({
-      required: true,
-      description: 'foo',
-      unique: true,
-    }),
-    lastName: TextField({
-      default: 'bar',
-      compute: (val: string): string => {
-        if (val === 'bar') {
-          return 'baz'
-        }
-        return val
-      },
-      validate: (val: string): void | Message[] => {
-        if (val === 'Rock') {
-          throw 'Rock is not allowed'
-        }
-      },
-    }),
-    middleName: TextField(),
-    boolean: BooleanField(),
-    phoneNumber: TextField({
-      default: '555-555-5557',
-    }),
-    age: NumberField({
-      description: 'Age in Dog Years',
-    }),
-    selectOptions: OptionField({
-      label: 'Lots of options',
-      description: 'Select from a list of options',
-      options: {
-        red: 'Red Thing',
-        blue: { label: 'Blue Label' },
-        orange: { label: 'Orange peel' },
-        green: { label: 'Green is the best' },
-      },
-    }),
-    startDate: TextField('Date that Started'),
->>>>>>> 5b0d5e9c
+    startDate: DateField()
   },
   {
     allowCustomFields: true,
     readOnly: true,
-<<<<<<< HEAD
     recordCompute: (record) => {
       const fullName = `{record.get('firstName')} {record.get('lastName')}`
       record.set('fullhName', fullName)
-=======
-    recordCompute(record: any, logger: any) {
-      const fName = record.get('firstName')
-      logger.info(`lastName was ${record.get('lastName')}`)
-      record.set('lastName', fName)
->>>>>>> 5b0d5e9c
       return record
     },
     batchRecordsCompute: async (payload: FlatfileRecords<any>) => {
@@ -140,10 +82,6 @@
   name: 'Employees',
   namespace: 'employee',
   sheets: {
-<<<<<<< HEAD
     Employees,
-=======
-    NewTemplateFromSDK,
->>>>>>> 5b0d5e9c
   },
 })