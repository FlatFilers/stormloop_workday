{
    "name": "@flatfile/platform-sdk-starter",
    "version": "1.0.4",
    "description": "Basic starter project for the Flatfile Platform SDK",
    "main": "./dist/index.js",
    "module": "./dist/index.mjs",
    "types": "./dist/index.d.ts",
    "private": true,
    "repository": {
        "type": "git",
        "url": "git+https://github.com/FlatFilers/platform-sdk-starter.git"
    },
    "author": "",
    "license": "MIT",
    "bugs": {
        "url": "https://github.com/FlatFilers/platform-sdk-starter/issues"
    },
    "homepage": "https://github.com/FlatFilers/platform-sdk-starter#readme",
    "scripts": {
        "build": "tsup src/index.ts --format esm,cjs --dts",
        "dev": "tsup src/index.ts --format esm,cjs --watch --dts",
        "deploy": "npx flatfile publish ./src/index.ts",
        "lint": "TIMING=1 eslint \"src/**/*.{ts,tsx,js,jsx}\" --fix",
        "clean": "rm -rf .turbo && rm -rf node_modules && rm -rf dist",
        "test": "jest --runInBand --detectOpenHandles --forceExit --passWithNoTests"
    },
    "devDependencies": {
<<<<<<< HEAD
        "@flatfile/configure": "^0.4.0",
        "@flatfile/hooks": "^1.2.0",
        "@flatfile/schema": "^0.2.0",
=======
        "@flatfile/configure": "^0.4.2",
        "@flatfile/hooks": "^1.2.0",
        "node-fetch": "^3.2.10",
>>>>>>> 353db970
        "@types/jest": "^28.1.4",
        "@types/lodash": "^4.14.186",
        "@typescript-eslint/parser": "^5.31.0",
        "eslint": "^8.19.0",
        "eslint-config-prettier": "^8.5.0",
        "flatfile": "^3.1.0",
        "jest": "^28.1.2",
        "lodash": "^4.17.21",
        "prettier": "^2.7.1",
        "ts-jest": "^28.0.5"
    },
    "dependencies": {
        "chrono-node": "^2.4.1"
    }
}<|MERGE_RESOLUTION|>--- conflicted
+++ resolved
@@ -25,15 +25,9 @@
         "test": "jest --runInBand --detectOpenHandles --forceExit --passWithNoTests"
     },
     "devDependencies": {
-<<<<<<< HEAD
-        "@flatfile/configure": "^0.4.0",
-        "@flatfile/hooks": "^1.2.0",
-        "@flatfile/schema": "^0.2.0",
-=======
         "@flatfile/configure": "^0.4.2",
         "@flatfile/hooks": "^1.2.0",
         "node-fetch": "^3.2.10",
->>>>>>> 353db970
         "@types/jest": "^28.1.4",
         "@types/lodash": "^4.14.186",
         "@typescript-eslint/parser": "^5.31.0",
