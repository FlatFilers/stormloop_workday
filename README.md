--- conflicted
+++ resolved
@@ -1,5 +1,5 @@
-<<<<<<< HEAD
 ### Flatfile Platform SDK Starter kit
+Basic starter project for the Flatfile Platform SDK
 
 
 ## Introduction
@@ -17,6 +17,17 @@
 	       customerId: NumberField({required:true, description:'foreign key to customer id'}),
 	       price: NumberField({required:true})}, {})})
 ```
+
+## Getting Started
+### Configure the environment
+1. Create a `.env` file in the project root using the `.env.example` file as a template.
+2. Follow these [instructions](https://support.flatfile.com/hc/en-us/articles/4406299638932-How-can-I-create-API-Keys-) to generate an Access Key ID and Secret Access Key
+3. Add the Access Key ID to your `.env` file as the `FLATFILE_ACCESS_KEY_ID` variable
+4. Add the Secret Access Key to your `.env` file as the `FLATFILE_SECRET` variable
+
+### Deploy the Schema
+1. Login to Flatfile and [find your team ID](https://support.flatfile.com/hc/en-us/articles/6097149079188-Where-is-my-TeamID-What-other-IDs-do-I-need-to-know-)
+2. From the root directory of this project run `npx --yes @flatfile/cli publish ./src/index.ts --team <YOUR_TEAM_ID>`
 
 
 ## Concepts
@@ -71,19 +82,3 @@
   * At first glance this could work as a row `onValue` to add Country code to phone numbers.
   * In a future version of the SDK, this probably requires hooks to influence the matching system.
   
-=======
-# platform-sdk-starter
-Basic starter project for the Flatfile Platform SDK
-
-## Getting Started
-
-### Configure the environment
-1. Create a `.env` file in the project root using the `.env.example` file as a template.
-2. Follow these [instructions](https://support.flatfile.com/hc/en-us/articles/4406299638932-How-can-I-create-API-Keys-) to generate an Access Key ID and Secret Access Key
-3. Add the Access Key ID to your `.env` file as the `FLATFILE_ACCESS_KEY_ID` variable
-4. Add the Secret Access Key to your `.env` file as the `FLATFILE_SECRET` variable
-
-### Deploy the Schema
-1. Login to Flatfile and [find your team ID](https://support.flatfile.com/hc/en-us/articles/6097149079188-Where-is-my-TeamID-What-other-IDs-do-I-need-to-know-)
-2. From the root directory of this project run `npx --yes @flatfile/cli publish ./src/index.ts --team <YOUR_TEAM_ID>`
->>>>>>> 2bbb3a0a
