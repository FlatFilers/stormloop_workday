# Flatfile Platform SDK Starter kit

Basic starter project for the Flatfile Platform SDK

## Introduction

- Platform SDK is the tool used to configure both the Flatfile Portal product and the Workspaces product directly from your code.
- You will use this to define the ideal target structure of the data in your system and Flatfile will
  take care of mapping any user provided data to this structure.
- This is an opinionated piece of software based on our extensive experience shaping unstructured messy data into clean data you can trust to import into your system. Because of that philosophy many of our functions and processing flows are strict and nuanced. We strive to provide sensible defaults, sound core concepts that can be extended, and especially to not do unexpected things with your data.

## Sample configuration

This repo contains a fully functional Flatfile Workbook for importing employee data. We'll walk through this example to show you how the Platform SDK works:

```js
const Employees = new Sheet(
  'Employees',
  {
    firstName: TextField({
      required: true,
      description: 'Given name',
    }),
    lastName: TextField(),
    fullName: TextField(),

    stillEmployed: BooleanField(),
    department: OptionField({
      label: 'Department',
      options: {
        engineering: { label: 'Engineering' },
        hr: 'People Ops',
        sales: 'Revenue',
      },
    }),
    fromHttp: TextField({ label: 'Set by batchRecordCompute' }),
    salary: NumberField({
      label: 'Salary',
      description: 'Annual Salary in USD',
      required: true,
      validate: (salary: number) => {
        const minSalary = 30_000
        if (salary < minSalary) {
          return [
            new Message(
              `${salary} is less than minimum wage ${minSalary}`,
              'warn',
              'validate'
            ),
          ]
        }
      },
    }),
  },
  {
    allowCustomFields: true,
    readOnly: true,
    recordCompute: (record) => {
      const fullName = `{record.get('firstName')} {record.get('lastName')}`
      record.set('fullName', fullName)
      return record
    },
    batchRecordsCompute: async (payload: FlatfileRecords<any>) => {
      const response = await fetch('https://api.us.flatfile.io/health', {
        method: 'GET',
        headers: {
          Accept: 'application/json',
        },
      })
      const result = await response.json()
      payload.records.map(async (record: FlatfileRecord) => {
        record.set('fromHttp', result.info.postgres.status)
      })
    },
  }
)
...
```

[View full source code](src/examples/FullExample.ts)

The above code will generate a workbook that looks like this:
![Sample Data upload](/assets/SampleImportErrors.png)

## Getting Started

We will deploy the example project in this repo.

### Configure the environment

1. Create a `.env` file in the project root using the `.env.example` file as a template.
2. Follow these [instructions](https://docs.flatfile.com/api-reference/rest#managing-access-keys) to generate an **Access Key ID** and **Secret Access Key**
3. Add the Access Key ID to your `.env` file as the `FLATFILE_ACCESS_KEY_ID` variable
4. Add the Secret Access Key to your `.env` file as the `FLATFILE_SECRET` variable
5. Login to Flatfile and [find your team ID](https://support.flatfile.com/hc/en-us/articles/6097149079188-Where-is-my-TeamID-What-other-IDs-do-I-need-to-know-)
6. Add the Team ID to your `.env` file as the `FLATFILE_TEAM_ID` variable
7. Add the Environment you want to deploy to in your `.env` file as the `FLATFILE_ENV` variable. It defaults to 'test' and you can add 'prod' when you're ready to deploy to production.

### Deploy the Schema

1. From the root directory of this project run `npm run deploy`

Then navigate over to your dashboard and see newly deployed workspace

## Sample Workbook explained

Let's take a closer look at the example workbook we just deployed, starting with the Fields:

```js
const Employees = new Sheet(
  'Employees',
  {
    firstName: TextField({
      required: true,
      description: 'Given name',
    }),
    lastName: TextField(),
    fullName: TextField(),

    stillEmployed: BooleanField(),
    department: OptionField({
      label: 'Department',
      options: {
        engineering: { label: 'Engineering' },
        hr: 'People Ops',
        sales: 'Revenue',
      },
    }),
    fromHttp: TextField({ label: 'Set by batchRecordCompute' }),
    salary: NumberField({
      label: 'Salary',
      description: 'Annual Salary in USD',
      required: true,
      validate: (salary: number) => {
        const minSalary = 30_000
        if (salary < minSalary) {
          return [
            new Message(
              `${salary} is less than minimum wage ${minSalary}`,
              'warn',
              'validate'
            ),
          ]
        }
      },
    }),
  },
  ...
)
...
```

This workbook uses all six built-in Flatfile fields to represent a workbook used to receive employee data:
* `TextField`: a string of text
* `NumberField`: a numerical value
* `DateField`: a date
* `OptionField`: a field with a set of pre-defined values
* `BooleanField`: a true / false field

### Field options

Let's take a closer look at some of the options we've set on these fields:

```js
firstName: TextField({
  required: true,
  description: 'Given name',
})
```

Here we've indicated that the `firstName` field is required, and we've given it a human-readable description.

```js
department: OptionField({
  label: 'Department',
  options: {
    engineering: { label: 'Engineering' },
    hr: 'People Ops',
    sales: 'Revenue',
  },
}),
```

Here we provide a pre-defined list of values that this field can have.
<!-- TODO what does `label` do? -->

```js
salary: NumberField({
  label: 'Salary',
  description: 'Annual Salary in USD',
  required: true,
  validate: (salary: number) => {
    const minSalary = 30_000
    if (salary < minSalary) {
      return [
        new Message(
          `${salary} is less than minimum wage ${minSalary}`,
          'warn',
          'validate'
        ),
      ]
    }
  },
}),
```

Here we provide a `validate` function that defines what we consider to be a valid value for this field. In this case, we've decided that `salary` must be greater than or equal to 30,000. We also provide a human-readable message to be dipslayed when the validation criterion is not met.

### Sheet options

Next, let's look at the options that we've set on the sheet itself:

```js
const Employees = new Sheet(
  'Employees',
  ...
  {
    allowCustomFields: true,
    readOnly: true,
    recordCompute: (record) => {
      const fullName = `{record.get('firstName')} {record.get('lastName')}`
      record.set('fullName', fullName)
      return record
    },
    batchRecordsCompute: async (payload: FlatfileRecords<any>) => {
      const response = await fetch('https://api.us.flatfile.io/health', {
        method: 'GET',
        headers: {
          Accept: 'application/json',
        },
      })
      const result = await response.json()
      payload.records.map(async (record: FlatfileRecord) => {
        record.set('fromHttp', result.info.postgres.status)
      })
    },
  }
)
...
```

<!-- 

TODO: fill out this section

First we specify two options on the sheet: `allowCustomFields` and `readOnly`.

`allowCustomFields`: explain what this does and what its default value is

`readOnly`: explain what this does and what its default value is

-->

Here <!-- TODO change to "Next" after above section is filled out -->we define our Data Hooks, functions which operate on user-inputted data and perform transformations on it to meet your system's needs. There are two types of Data Hooks in this example: a `recordCompute` hook and a `batchRecordsCompute` hook.

```js
recordCompute: (record) => {
  const fullName = `{record.get('firstName')} {record.get('lastName')}`
  record.set('fullName', fullName)
  return record
}
```

`recordCompute` is a Data Hook which runs synchronously for each record. In this example, we use the values of the `firstName` and `lastName` fields to generate and set the derived `fullName` field.

```js
batchRecordsCompute: async (payload: FlatfileRecords<any>) => {
  const response = await fetch('https://api.us.flatfile.io/health', {
    method: 'GET',
    headers: {
      Accept: 'application/json',
    },
  })
  const result = await response.json()
  payload.records.map(async (record: FlatfileRecord) => {
    record.set('fromHttp', result.info.postgres.status)
  })
}
```

`batchRecordsCompute` is a Data Hook which runs after all `recordCompute` calls have finished and receives the full list of processed rows, at which point you can perform bulk operations on them. This is a good place to put slower operations that benefit from batching, such as external HTTP requests. In this example, we fetch a single value from an API and write it to each record.

## Deciding which hooks to use

`validate` should be used in most cases where you want to confirm that user-inputted data matches your specifications. For most fields, you probably want to use `validate`. This function gets the proper type per field, and lets you add messages to the cell, including errors, warnings, and rejections, so the user can correct errors themselves.

`recordCompute` and `batchRecordsCompute` should only be used for cases where you must modify user-inputted data or generate new values not provided by the user but needed for your systems. For simple row work (that doesn't make HTTP calls) use `recordCompute`. If you need to make an a call to an external API, reach for `batchRecordsCompute` on sheet, as this allows you to request info about multiple values at once for increased performance.

### A note on parsing, casting, and field conversion.

<!-- TODO: explain what a cast function is and how it is used for parsing input -->
We have written sensible default implementations of cast functions for TextField, NumberField, and DateField. We wrote extensive tests to document and verify their behavior. Please refer to [the CastFunction tests](https://github.com/FlatFilers/platform-sdk-mono/blob/main/packages/configure/src/stdlib/CastFunctions.spec.ts) to see more.

When our default `cast` function can't parse an incoming value in a reliable way, the cast function throws an error, the error message shows up in the UI, and the original value is stored in the table so users can edit that value into a proper type.

### Field functions best practices

`field.compute` should be idempotent and converge to the same value after calling on the same input, calling the same compute function on the output from the last invocation should return the original input.

```
compute:(v:string) => {return v.toLocaleLowerCase()}
```

is a good function, since `compute("ASDF") === compute('asdf') === 'asdf'`.
<!-- TODO provide an example of a bad function -->

## Testing

We are big believers in Test Driven Development at Flatfile. Well written tests help you reason about the behavior of complex systems. We extensively used tests while developing this SDK, look here <!-- TODO: where? -->. We encourage you to use our testing system to speed your development. Running tests on a Sheet or Workbook is much faster than deploying to Flatfile, and manually uploading data to verify behavior. Your tests will stay in this repo and help you make better decisions as you update your sheets and workbooks to reflect changing business requirements. Stay tuned for future releases we will add even more capabilities to our testing system.

## Advanced Topics

### Concepts

The Flatfile Data Hook system has been designed to enable fine-grained functions to be used in combination to perform regular data validation and normalization tasks. Flatfile is building out a comprehensive standard library so that developers can plug in the proper functions without having to write them from scratch. This standard library is leveraged by HDDL to describe implementations concisely.

The Flatfile data pipeline orders data transformations so that functions at each point can be strictly typed with the most strictly prescribed functionality. This strict typing leads to more reliable functions that don't have surprise missing, undefined, or weird values.
![Event Sequence diagram](/assets/Event-Sequence.png)

<!-- TODO add numbers to the diagram corresponding with below -->

1. Matching takes place. At this point we have rows of fields with names mapped to sheet field names. Currently there is no ability to influence matching from the SDK
2. `field:cast`: functions here take a string or undefined and return either the primitive type specified by the field, null, or throw an error.
3. `field:default`: if `cast` returned null (but didn't throw an error), a default value is filled in for the field
4. `field:compute`: functions receive a single fully present value and return a value of the same type <!-- TODO add an example of this to the example project -->
5. `recordCompute`: functions receive a row with all required fields fully present and optional fields typed `optional?:string`. Best used to compute derived values, but can also be used to update existing fields.
6. `batchRecordsCompute`: asynchronous (HTTP/api) calls are made to fill in values from external services. This takes `records` so it is easier to make bulk calls.
7. `field:validate`: functions receive a fully present value and return annotations for the corresponding cell

If any of the above functions for a field throws an error, further processing is stopped for that field. <!-- TODO: what about the row? -->

The most common custom written hooks that we expect to see are row compute and field validate.

We expect users to very rarely write their own cast functions; these are some of the easiest and most important to add to FFL.

### Async functions

`recordCompute` is synchronous and only operates on one row at a time. In practice this isn't a big limitation because synchronous functions generally run extremely quickly in the node runtime.

`batchRecordsCompute` runs after all `recordCompute` hasve finished, and only operates on batches of records. We made this engineering decision to encourage bulk operations when making external HTTP calls which tend to be slow.

## SDK philosophy

We are writing this SDK to enable skilled practitioneers to quickly implement powerful transformations that take unstructured data from untrusted sources and shape that data into a clean, normalized format for input into many systems. This is the core of what Flatfile builds and we take it seriously. We also take our relationship with customers seriously, balancing putting tools in your hands quickly with supporting existing usecases. We are here to listen to your feedback and build tools for you.

This initial release of the SDK is purposely limited in scope to include only the pieces we are most sure about. We intend to rapidly release new functionality to the SDK and our platform as our understanding grows and we have time to put the best tools in front of you.

When releasing pieces to the SDK our thought process is guided by he following principles.

1. Does this solve a problem in an extensible way? Will we paint ourselves into a corner to solve a current problem?
2. Can we support this code for the next 6 months until a breaking release?
3. Does this work as we expect it to?

## FAQ

- How can I lowercase an email field anytime input is provided by a file or manual entry?
  - This is a good use for field `compute`. This function will be idempotent (running it over and over on the same input produces the same output and state)
- How can check the type and size of an url and return an error if the linked file is > 5mb or not an image?
  - Currently this is best accomplished with a text field named `s3_url` that will match to the URL provided in the upload, and a row `compute` that stores the size of the download to `s3_url_size`, `s3_url_size` should have an `validate` of less than 5mb.
  - In the near future this will be handled with a computed filed that takes `s3_url` as an input and outputs `s3_url_size`.
  - In the longer term this will be handled by a `SmartURLCapture` field that stores URLs to a synced s3 bucket and provides metadata about the download including size. The `validate` will run on the size property of the `SmartURLCapture` field
- Using a domain name (www.flatfile.com) field, how can I call the clearbit API and populate another field with an image url to their logo?
  - Currently this is best accomplished via a row `compute`.
  - Eventually we will build in Clearbit-integrated fields.
- When adding an EmailField, if I specify “showSpamScore: true” I want a second, non-matcheable, readonly column to be added immediately after `email` called Spam Score. On input of any email I want to update the spam score field with the results from an API.
  - To get similar behavior use row `compute` to fake a computed field like the previous three examples.
  - The result is possible but this implementation is currently not possible with the SDK.
  - Implementing this behavior requires composite fields or changes to the SchemaDDL so that a single Field call can emit to underlying fields
- Can I round a number to two decimal places and simultaneously add a warning saying “this number was rounded to two decimal places: original number 90.090293
  - This needs to be done via `recordCompute` or `batchRecordsCompute`. We currently only allow mutating data and simultaneously adding message in those hooks.
- How can I generate an error if an email is an invalid format that says “Email is invalid format”
  - This would be accomplished with `validate`.
- How can I normalize a phone number and use a nearby country field to “hint” which country the phone number may belong to get a more accurate result? The country field must be normalized to an ISO code first.
  - At first glance this could work as a row `compute` to add Country code to phone numbers.
  - In a future version of the SDK, this probably requires hooks to influence the matching system.
- Can this be used to customize the schema based on the user that is logging in?
  - No. That wouldn't result in the proper user experience because the schema is for every user.
  - To customize behavior per user requires writing custom react editors for fields that specialize based on the logged-in user, then tying these editors or other custom functionality in with SchemaIL. We haven't written these custom fields, nor tied them in with SchemaIL.
- Can the SDK be used to generate dynamic schemas tied to my ORM or database definition
<<<<<<< HEAD
  - Currently this may be possible but isn't recommended
  - Eventually this will be possible by writing tools that translate from ORM or database DDL to schemaIL. We are currently solidifying the core functionality of the platform and this will remain out of scope for months.

## Glossary

### Field
A `Field` object represents a column of data in a `Sheet`.  They are similar to columns in a database.  Fields can include hooks that clean, transform, and validate incoming data.
### Sheet
A `Sheet` object describes the characteristics of data that matches an individual CSV file or sheet in an excel file.  They can be thought of as roughly analogous to database tables.  
### Data Hook
Data Hooks are the Flatfile copyrighted term for code that runs on `Field`s and `Sheet`s to transform and validate data.
### Field Hook
Field hooks are data hooks that run on individual fields.  There are three field level hooks, `cast` which transforms strings into the type specified by the field, `compute` which takes the type specified by the field and returns the type specified by the field, and `validate` which take the type specified by the field and returns validation messages.
### Workbook
A workbook is a collection of sheets.  The sheets of a workbook can be linked together via `ForeignKey`.  Workbooks are similar to database schemas.




## Object Reference
Technically taken from SchemaIL interfaces
### BaseFields
The base fields closely mirror primitive types and vary primarily by their default cast functions.  Read [the CastFunction tests](https://github.com/FlatFilers/platform-sdk-mono/blob/main/packages/configure/src/stdlib/CastFunctions.spec.ts) for explicit understanding of cast function behavior.
#### TextField
Persists strings.  Defaults to `StringCast` `cast`.
#### NumberField
Persists numbers.  Defaults to `NumberCast` `cast`
#### BooleanField
Persists booleans.  Defaults to `BooleanCast` `cast`

### Special Fields
#### OptionField
Presents the user with discrete options. Accepts a specific option of
```ts
options:{'dbValue': 'Label displayed to user'}
options:{'dbValue': {label: 'Label displayed to user',  futureOption1: undefined}
```
It is called like this 
```
    department: OptionField({
      label: 'Department',
      options: {
        engineering: 'Engineering',
        hr: 'People Ops',
        sales: 'Revenue',
      },
    }),
```
or
```ts
    department: OptionField({
      label: 'Department',
      options: {
        engineering: {label:'Engineering'},
        hr: {label:'People Ops'},
        sales: {label:'Revenue'}
      },
    }),

```

### FieldOptions
```ts
interface BaseField {
  label: string
  field: string
  description?: string
  required?: boolean
  primary?: boolean
  unique?: boolean
}
```
Every field can set at least the above properties
#### Label
Controls the label displayed for the field in the UI
#### Description
Longform description for a field that is show on hover??
#### Required
Is a value for this field required after the `default` stage of field hooks.  If set to true, an error will be thrown and registered as such on the cell for that value, no further processing will take place for that field.
#### Primary
Is this field the primary key for a sheet, or part of a composite primary key (not currently supported).  Primary implies unique too.
#### Unique
Is this field required to be unique across the whole sheet.  We have chosen to treat a field with multiple `null`s as still unique.  [Tests and comments](https://github.com/FlatFilers/platform-sdk-mono/blob/main/packages/configure/src/ddl/Sheet.ts#L41-L46)
#### `cast`
the cast function for this field
#### `default`
the default value for this field
#### `compute`
the compute function for this field
#### `validation`
the function that accepts the final value for the field and returns any validation messages.


### SheetOptions
```ts
export interface SheetOptions<FC> {
  allowCustomFields: boolean
  readOnly: boolean
  recordCompute: RecordCompute
  batchRecordsCompute: RecordsComputeType
}
```

#### allowCustomFields
Allows data owners to create extra fields from their upload when they don't match with any existing field for the Sheet
#### readOnlyFields
???? @bangarang
#### recordCompute
function that receives a row with all required fields fully present and optional fields typed `optional?:string`. Best used to compute derived values, can also be used to update existing fields.
#### batchRecordsCompute
asynchronous function that is best for (http/api) calls. External calls can be made to fill in values from external services. This takes `records` so it is easier to make bulk calls.



=======
  - Currently this may be possible, but it isn't recommended.
  - Eventually this will be possible by writing tools that translate from ORM or database DDL to schemaIL. We are currently solidifying the core functionality of the platform and this will remain out of scope for the foreseeable future.
>>>>>>> 9f45ebc3
<|MERGE_RESOLUTION|>--- conflicted
+++ resolved
@@ -377,12 +377,10 @@
   - No. That wouldn't result in the proper user experience because the schema is for every user.
   - To customize behavior per user requires writing custom react editors for fields that specialize based on the logged-in user, then tying these editors or other custom functionality in with SchemaIL. We haven't written these custom fields, nor tied them in with SchemaIL.
 - Can the SDK be used to generate dynamic schemas tied to my ORM or database definition
-<<<<<<< HEAD
-  - Currently this may be possible but isn't recommended
-  - Eventually this will be possible by writing tools that translate from ORM or database DDL to schemaIL. We are currently solidifying the core functionality of the platform and this will remain out of scope for months.
+  - Currently this may be possible, but it isn't recommended.
+  - Eventually this will be possible by writing tools that translate from ORM or database DDL to schemaIL. We are currently solidifying the core functionality of the platform and this will remain out of scope for the foreseeable future.
 
 ## Glossary
-
 ### Field
 A `Field` object represents a column of data in a `Sheet`.  They are similar to columns in a database.  Fields can include hooks that clean, transform, and validate incoming data.
 ### Sheet
@@ -393,8 +391,6 @@
 Field hooks are data hooks that run on individual fields.  There are three field level hooks, `cast` which transforms strings into the type specified by the field, `compute` which takes the type specified by the field and returns the type specified by the field, and `validate` which take the type specified by the field and returns validation messages.
 ### Workbook
 A workbook is a collection of sheets.  The sheets of a workbook can be linked together via `ForeignKey`.  Workbooks are similar to database schemas.
-
-
 
 
 ## Object Reference
@@ -490,9 +486,3 @@
 #### batchRecordsCompute
 asynchronous function that is best for (http/api) calls. External calls can be made to fill in values from external services. This takes `records` so it is easier to make bulk calls.
 
-
-
-=======
-  - Currently this may be possible, but it isn't recommended.
-  - Eventually this will be possible by writing tools that translate from ORM or database DDL to schemaIL. We are currently solidifying the core functionality of the platform and this will remain out of scope for the foreseeable future.
->>>>>>> 9f45ebc3
